name: integration tests
on:
  pull_request:
    branches:
      - master

defaults:
  run:
    # reference: https://docs.github.com/en/actions/reference/workflow-syntax-for-github-actions#using-a-specific-shell
    shell: bash --noprofile --norc -eo pipefail -x {0}

jobs:
  vault:
<<<<<<< HEAD
=======
    # Minikube setup requires ubuntu 18.04 or 20.04.
>>>>>>> 085d2bb5
    runs-on: ubuntu-20.04
    steps:
    - name: checkout
      uses: actions/checkout@v2

    - name: setup golang
      uses: actions/setup-go@v2
      with:
        go-version: 1.19

    - name: setup minikube
      uses: manusa/actions-setup-minikube@v2.4.2
      with:
        minikube version: 'v1.30.1'
        kubernetes version: 'v1.22.17'
        start args: --memory 6g --cpus=2
        github token: ${{ secrets.GITHUB_TOKEN }}

    - name: deploy vault
      run: tests/scripts/deploy-validate-vault.sh deploy

    - name: run vault suite test
      run: |
        kubectl port-forward vault-0 8200:8200 &
        VAULT_TOKEN=$(< vault-token) make ci-test

    - name: run vault token integration test
      run: |
        VAULT_ADDR=http://127.0.0.1:8200 VAULT_TOKEN=$(< vault-token) make integration-test

    - name: run vault approle integration test
      run: |
        VAULT_ADDR=http://127.0.0.1:8200 VAULT_AUTH_METHOD=approle VAULT_APPROLE_ROLE_ID=$(< vault-role_id) VAULT_APPROLE_SECRET_ID=$(< vault-secret_id) make integration-test

    - name: validate vault keys are gone
      run: tests/scripts/deploy-validate-vault.sh validate

    - name: setup tmate session for debugging
      if: failure()
      uses: mxschmitt/action-tmate@v3
      timeout-minutes: 120<|MERGE_RESOLUTION|>--- conflicted
+++ resolved
@@ -11,10 +11,7 @@
 
 jobs:
   vault:
-<<<<<<< HEAD
-=======
     # Minikube setup requires ubuntu 18.04 or 20.04.
->>>>>>> 085d2bb5
     runs-on: ubuntu-20.04
     steps:
     - name: checkout
